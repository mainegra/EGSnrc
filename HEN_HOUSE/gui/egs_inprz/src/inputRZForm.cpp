--- conflicted
+++ resolved
@@ -1115,30 +1115,6 @@
         statEdit->setText(EGSmc->stat);
     }
 
-<<<<<<< HEAD
-    if (usercode == dosrznrc) {// SCORE KERMA
-        if ( EGSmc->kerma.toLower() == "yes" ) {
-            kermaCheckBox->setChecked( true );
-        }
-        else if (EGSmc->kerma.toLower() == "no") {
-            kermaCheckBox->setChecked( false );
-        }
-        else {
-            openErrors += QString(WARNING_KERMA) + "\n";
-        }
-    }
-    else if ( usercode != flurznrc ) {// PHOTON REGENERATION
-        if ( EGSmc->photreg.toLower() == "yes" ) {
-            photregCheckBox->setChecked( true );
-        }
-        else if (EGSmc->photreg.toLower() == "no") {
-            photregCheckBox->setChecked( false );
-        }
-        else {
-            openErrors += QString(WARNING_PHOTREG) + "\n";
-        }
-    }
-=======
    if (usercode == dosrznrc) {// SCORE KERMA
       if ( EGSmc->kerma.toLower() == "yes" ){
          kermaCheckBox->setChecked( true );
@@ -1163,7 +1139,6 @@
          openErrors += QString(WARNING_PHOTREG) + "\n";
       }
    }
->>>>>>> acb23654
 
     // INITIAL RANDOM NO. SEEDS
     rand1SpinBox->setValue( EGSmc->rnd[0] );
@@ -1387,25 +1362,6 @@
 void inputRZImpl::update_PEGSLESSParam( const PEGSLESSInputs* EGSpgls)
 {
 
-<<<<<<< HEAD
-    QStringList medlst;
-
-    AEEdit->setText(EGSpgls->AE);
-    UEEdit->setText(EGSpgls->UE);
-    APEdit->setText(EGSpgls->AP);
-    UPEdit->setText(EGSpgls->UP);
-
-    MDFEdit->setText(EGSpgls->matdatafile);
-
-//set some defaults in the input window for material specified in .egsinp file
-    pzRadioButton->setChecked(true);
-//qt3to4 -- BW
-//pz_or_rhozTable->horizontalHeader()->setLabel(1,"no. of atoms");
-    pz_or_rhozTable->setHorizontalHeaderItem(1,new QTableWidgetItem("no. of atoms"));
-    validate_combo("restricted total","ERROR in stopping power ratio specs",spComboBox);
-    validate_combo("KM","ERROR in bremsstrahlung correction specs",bcComboBox);
-    isGasCheckBox->setChecked(false);
-=======
  QStringList medlst;
 
  AEEdit->setText(EGSpgls->AE);
@@ -1479,7 +1435,6 @@
     validate_combo(EGSpgls->bc[0].toLatin1().data(),"ERROR in bremsstrahlung correction specs",bcComboBox);
     gaspEdit->setText(EGSpgls->gasp[0]);
     isGasCheckBox->setChecked(EGSpgls->isgas[0]);
->>>>>>> acb23654
     enable_gaspEdit();
 
 //set public (adjustable) values equal to values passed
@@ -1554,58 +1509,6 @@
 void inputRZImpl::inpmediumSave( const QString& str)
 {
 
-<<<<<<< HEAD
-    int ind=inpmediumComboBox->currentIndex();
-    if(inpmediumComboBox->currentText()!="define new medium") {
-        //note: above allows blanks in medium name...probably not a good idea
-        if(ind==Ppgls->ninpmedia) {
-            //a new medium has been added
-            Ppgls->ninpmedia++;
-            //add option to define new medium to end of combobox list
-            inpmediumComboBox->addItem("define new medium");
-        }
-        //save data for current medium
-        Ppgls->inpmedium[ind]=inpmediumComboBox->currentText();
-        Ppgls->spec_by_pz[ind]=true;
-        if(rhozRadioButton->isChecked()) Ppgls->spec_by_pz[ind]=false;
-        //see if any elements are present in the table
-        int nrow=0;
-        int nelements=0;
-        while(pz_or_rhozTable->item(nrow,0)!=0 && nrow < pz_or_rhozTable->rowCount()) {
-            if(nrow==0) {
-                //clear existing list of elements
-                Ppgls->elements[ind].clear();
-                Ppgls->pz_or_rhoz[ind].clear();
-            }
-            //qt3to4 -- BW
-            //Ppgls->elements[ind].push_back(pz_or_rhozTable->text(nrow,0));
-            //Ppgls->pz_or_rhoz[ind].push_back(pz_or_rhozTable->text(nrow,1));
-            //qt3to4 -- BW
-            if(pz_or_rhozTable->item(nrow,0))
-                Ppgls->elements[ind].push_back(pz_or_rhozTable->item(nrow,0)->text().toStdString());
-            if(pz_or_rhozTable->item(nrow,1))
-                Ppgls->pz_or_rhoz[ind].push_back(pz_or_rhozTable->item(nrow,1)->text().toStdString());
-            //Ppgls->elements[ind].push_back(pz_or_rhozTable->text(nrow,0).toStdString());
-            //Ppgls->pz_or_rhoz[ind].push_back(pz_or_rhozTable->text(nrow,1).toStdString());
-            nelements++;
-            nrow++;
-        }
-        Ppgls->nelements[ind]=nelements;
-        //now save other data
-        Ppgls->rho[ind]=rhoEdit->text();
-        Ppgls->spr[ind]=spComboBox->currentText();
-        Ppgls->bc[ind]=bcComboBox->currentText();
-        Ppgls->isgas[ind]=isGasCheckBox->isChecked();
-        Ppgls->gasp[ind]=gaspEdit->text();
-        if(Ppgls->isgas[ind] && (Ppgls->gasp[ind]=="" || Ppgls->gasp[ind].toFloat()<=0.0)) Ppgls->gasp[ind]="1.0";
-        gaspEdit->setText(Ppgls->gasp[ind]);
-        Ppgls->dffile[ind]=DFEdit->text();
-        Ppgls->sterncid[ind]=sterncidEdit->text();
-    }
-    //update list of available media
-    listMedia = getPEGSLESSMedia();
-    updateMediaLists();
-=======
   int ind=inpmediumComboBox->currentIndex();
   Ppgls->inpmedind=ind;
   if(inpmediumComboBox->currentText()!="define new medium"){
@@ -1657,7 +1560,6 @@
   //update list of available media
   listMedia = getPEGSLESSMedia();
   updateMediaLists();
->>>>>>> acb23654
 }
 
 void inputRZImpl::inpmediumChanged( const QString& str)
@@ -2851,18 +2753,9 @@
 
         outputTip->setTips( out_dos, sizeof out_dos / sizeof(char *));
 
-<<<<<<< HEAD
-        if ( (ifullComboBox->currentText()).toLower() == "pulse height distribution")
-            phdGroupBox->setEnabled( true );
-
-        //Q3WhatsThis::add( CSEnhancementGroupBox, CS_ENHANCEMENT_DOSRZNRC  );
-        CSEnhancementGroupBox->setWhatsThis(CS_ENHANCEMENT_DOSRZNRC  );
-        CSEnhancementGroupBox->setToolTip(CS_ENHANCEMENT_DOSRZNRC  );
-=======
        //Q3WhatsThis::add( CSEnhancementGroupBox, CS_ENHANCEMENT_DOSRZNRC  );
        CSEnhancementGroupBox->setWhatsThis(CS_ENHANCEMENT_DOSRZNRC  );
        CSEnhancementGroupBox->setToolTip(CS_ENHANCEMENT_DOSRZNRC  );
->>>>>>> acb23654
 
         CSEnhancementTable->setEnabled( true );
         CSEnhancement_RegionsLabel1->setEnabled( true );
