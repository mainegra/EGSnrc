/*
###############################################################################
#
#  EGSnrc egs_inprz implementation
#  Copyright (C) 2015 National Research Council Canada
#
#  This file is part of EGSnrc.
#
#  EGSnrc is free software: you can redistribute it and/or modify it under
#  the terms of the GNU Affero General Public License as published by the
#  Free Software Foundation, either version 3 of the License, or (at your
#  option) any later version.
#
#  EGSnrc is distributed in the hope that it will be useful, but WITHOUT ANY
#  WARRANTY; without even the implied warranty of MERCHANTABILITY or FITNESS
#  FOR A PARTICULAR PURPOSE.  See the GNU Affero General Public License for
#  more details.
#
#  You should have received a copy of the GNU Affero General Public License
#  along with EGSnrc. If not, see <http://www.gnu.org/licenses/>.
#
###############################################################################
#
#  Author:          Ernesto Mainegra-Hing, 2001
#
#  Contributors:    Iwan Kawrakow
#                   Blake Walters
#
###############################################################################
*/


#include "tooltips.h"
#include "inputRZImpl.h"
#include "errordlg.h"
#include "commandManager.h"
#include "executiondlgImpl.h"
#include <qlineedit.h>
#include <qapplication.h>
//#include <q3filedialog.h>
#include <qlabel.h>
#include <qmessagebox.h>
#include <qcombobox.h>
#include <qradiobutton.h>
#include <qspinbox.h>
#include <qcheckbox.h>
//#include <q3groupbox.h>
//#include <q3table.h>
//Added by qt3to4:
//#include <Q3TextStream>
#include <iterator>
#include <qtabwidget.h>
#include <qpushbutton.h>
#include <qdir.h>
//#include <q3progressdialog.h>
//#include <q3buttongroup.h>
#include <qwidget.h>
#include <qpainter.h>
//#include <q3paintdevicemetrics.h>
#include <qprinter.h>
#include <qvalidator.h>
#include <typeinfo>
//#include <q3whatsthis.h>
//#include <q3process.h>
#include <qsettings.h>
//#include <q3dockwindow.h>
#include <qlibrary.h>
#include <egs_config_reader.h>

//qt3to4 -- BW
#include <QTextStream>
#include <iostream>
#include <QFileDialog>
#include <QProgressDialog>
using namespace std;

#define zapM(x)  cout<<"deleting "<< string(x->metaObject()->className())<< endl;if(x){delete(x);x=0;}

inputRZImpl::inputRZImpl( QWidget* parent, const char* name,
                          bool modal, Qt::WFlags f )
//qt3to4 -- BW
//           : InputRZForm( parent, name, f )
    : QWidget(parent)
{

    //qt3to4 -- BW
    setupUi(this);
    Initialize();
    SetValidator( );
    connect( PrintButton, SIGNAL(clicked()), this, SLOT(print()) );

}

inputRZImpl::~inputRZImpl()
{
    zapM( srcTip );
    zapM( ifullTip );
    zapM( iwatchTip );
    zapM( irestartTip );
    zapM( etransportTip );
    zapM( outputTip );
    zapM( mediaTip );
    zapM( imodeTip );
    zapM( iprimaryTip );
    zap( mediaTable );
}

//**********************************
//*****   COMPILATION STUFF    *****
//**********************************
void inputRZImpl::compile_userCode()
{
    //qt3to4
    //char s = QDir::separator();
    char s = QDir::separator().toAscii();
    QString egs_compiler = readVarFromConf("make_prog");
    if ( egs_compiler.isEmpty() ) egs_compiler = "make";// default is GNU make

    QString code_generation = "opt"; // default
    if ( DebugradioButton->isChecked() )
        code_generation = "debug";
    else if ( NoOptradioButton->isChecked() )
        code_generation = "noopt";
    else if ( CleanradioButton->isChecked() )
        code_generation = "clean";
    else { // optimization desired
        code_generation = "opt"; // default
    }

    QDir::setCurrent( ironIt( EGS_HOME + QDir::separator() + usercodename) );

    QStringList args;
    args.push_back(egs_compiler);
    args += code_generation;
//   if ( code_generation.toLower() != "clean"){
    QString dummy =  (QString)"EGS_CONFIG=" +
                     ironIt( HEN_HOUSE + s +
                             (QString)"specs"  + s +
                             CONFcomboBox->currentText());
    args += dummy;
    //args += dummy.replace("\\", "/");
//   }

    QString vTitle = "Compiling RZ user code " + usercodename.toUpper();
    // let's run the compiler comand
    CommandManager* compile_egs = new CommandManager( this, vTitle.toLatin1().data(), args );
    //compile_egs->show(); //runs modeless
    compile_egs->exec(); //runs modal
    //checkErrors();
    checkExecutionAbility();
}

//**********************************
//*******   EXECUTION STUFF   ******
//**********************************
void inputRZImpl::run_userCode()
{
    QString inpf  = EGSfileName;
    //qt3to4 -- BW
    //char s = QDir::separator();
    char s = QDir::separator().toAscii();
    QString the_user_code_area = ironIt( EGS_HOME+s+usercodename+s );

    if ( EGSdir != the_user_code_area  ) {
        QString exe_msg   =
            "Do you want to copy the input file to your user code area?\n";
        exe_msg+="Current input file location is: "+EGSdir;
        exe_msg+="\nIf not, execution will abort !";
        switch( QMessageBox::warning( this, "user code area :" +
                                      the_user_code_area,
                                      exe_msg,
                                      "Yes",  "No", 0, 0, 1 ) ) {
        case 0: // The user clicked the yes button or pressed Enter
            copy( EGSdir                         +EGSfileName,
                  the_user_code_area+EGSfileName);
            break;
        case 1: // The user clicked the no or pressed Escape
            return;
            break;
        }

    }

//    inpf.remove(inpf.find(".egsinp",1),7);
//  PEGSdir is updated on getPEGSfile and a separator is appended
    QString datf;
    if(is_pegsless) datf = "pegsless";
    else  datf  = PEGSdir + PEGSfileName;
//     datf.remove(datf.find(".pegs4dat",1),9);
    QString exe = getExecutable();
    if (exe.isEmpty() ) {
        QString exe_error = "No executable found, try compiling first !";
        QMessageBox::critical( 0,  tr("Error !!!"), tr( exe_error.toLatin1() ), tr("OK") );
        return;
    }

    QDir::setCurrent( EGS_HOME + s + usercodename );
    //QDir::setCurrent( EGSdir );

    /*  -----------------------------------------------
        This is used to run the user code interactively
         -----------------------------------------------
         QString vTitle = "Running : " + exe;
         QStringList args;
         args.push_back( exe );
          args += "-i"; args += inpf ;
          args += "-p"; args += datf ;
        CommandManager* run_egs = new CommandManager( 0, vTitle, args );
        run_egs->show(); //runs modeless
        ------------------------------------------------
    */

    QString exec_str = HEN_HOUSE    + " " +
                       usercodename + " " +
                       exe                       + " " +
                       inpf                      + " " +
                       datf;
    ExecutiondlgImpl* executionDialog = new ExecutiondlgImpl( this, exec_str.toLatin1(),
            false, 0);
    executionDialog->inputFileLabel->setText(EGSfileName);
#ifdef WIN32
    executionDialog->batchRadioButton->setEnabled(false);
#endif
    executionDialog->show();
}

void inputRZImpl::set_cav_regions()
{
    if ( ( groupRadioButton->isChecked()      ) ||
            ( individualRadioButton->isChecked() ) ) {
        gr_indGroupBox->setEnabled( true );
        cavityGroupBox->setEnabled( false );
        CavityInfoLabel->hide();
    }
    else {
        gr_indGroupBox->setEnabled( false );
        cavityGroupBox->setEnabled( true );
        CavityInfoLabel->show();
    }
}

//**********************************************
// *********  CONFIGURATION  STUFF   ***********
//**********************************************
/* Commented out as this is not offered in egs_inprz anymore */
bool inputRZImpl::configLibExists() {
    /*    char s = QDir::separator();
        QString machine = readVarFromConf( "my_machine" );
        QString lib = ironIt(HEN_HOUSE + s + (QString)"bin" + s + machine);
        QDir dir( lib );
        if ( ! dir.exists() ) return false;
        QStringList lst = dir.entryList( "*.*" );
        for ( QStringList::Iterator it = lst.begin(); it != lst.end(); ++it ) {
    	if ( ( *it ).contains( "egsconfig" ) ){
                    confErrors = QString::null;
                    return true;
    	}
        }
        confErrors += (QString)"<br><b>Configuration library not found in</b> <i>" +
                lib + (QString)"</i> !!!<br>";*/
    return false;
}

QString inputRZImpl::readVarFromConf( const QString& var )
{
//qt3to4 -- BW
//char s = QDir::separator();
    QChar s = QDir::separator();
    QString val = QString();
    QString egsconf = ((CONFcomboBox->currentText()).lastIndexOf(QDir::separator())<0)?
                      ironIt( HEN_HOUSE + s + (QString)"specs" + s + CONFcomboBox->currentText() ):
                      CONFcomboBox->currentText();
    if ( !egsconf.isEmpty() ) {
        EGS_ConfigReader* egs = new EGS_ConfigReader(egsconf);
        int res = egs->checkConfigFile(egsconf);
        if (!res) {
            val = egs->getVariable(var,true);
        }
        else if(res == 1) {
            confErrors += (QString)"<br><b> Could not find or read config file: </b>" +
                          egsconf;
            confErrors += (QString)"<br> EGS_CONFIG must point to a valid file!";
            confErrors += (QString)"<br> EGS_CONFIG is needed for compiling and "+
                          (QString)"executing EGSnrc user codes.";
        }
        else if( res == 2 ) {
            confErrors += tr("<br>Reading variable <b>") + var +
                          tr("</b> from what seems to be a ")  +
#ifdef WIN32
                          tr("Unix/Linux config file!!!\n");
#else
                          tr("MS Windows config file!!!\n");
#endif

            val = egs->getVariable(var,true);

            confErrors += tr("<br><i>") + var +
                          tr(" = ")     + val +
                          tr("</i><br>");
        }
    }
    else {
        confErrors += tr("<br>Empty config file pased to <b>updateConfiguration</b>");
    }
    return val;
}

/***************************************************************************
 * Commented out as egs_inprz will not be offering this capability anymore.
 * As of the 2013 release this feature will only be offered by egs_gui as
 * a more general purpose GUI. egs_inprz should just deal with RZ codes input
 *
 *                                                         EMH, 26 March 2013
 *
 ****************************************************************************/
void inputRZImpl::configure()
{
    /*    QString machine = readVarFromConf( "my_machine" );

        typedef  QDialog* (*CreateEGS)( QWidget*, const QString& );
        char        s = QDir::separator();
        QLibrary* lib = new QLibrary(  ironIt (HEN_HOUSE + s + (QString)"bin" + s +
                                       machine   + s + (QString)"egsconfig")  );

        if( !lib->load() ) {
    	confErrors = (QString)"<b>Failed to load library </b><i>" +
                          lib->library().toLatin1() + (QString)"</i><br>";
            checkConfigLib();
    	return;
        }
        CreateEGS create2 =(CreateEGS)  lib->resolve("create2");
        if ( create2 ) {
           QDialog *config = create2( this, EGS_CONFIG );
           if ( config->exec() == QDialog::Accepted )
    	   update_conf_files();
        }
        else{
    	confErrors = (QString)"Failed resolving \"create1\" !!!!<br>";
            checkConfigLib();
        }*/

}

void inputRZImpl::update_conf_files() {

    disconnect( CONFcomboBox, SIGNAL( editTextChanged(const QString&) ),
                this, SLOT( checkConfigLib() ) );
    update_files( CONFdir, CONFcomboBox, "*.conf" );
    connect( CONFcomboBox, SIGNAL( editTextChanged(const QString&) ),
             this, SLOT( checkConfigLib() ) );

}


//**********************************************
// *********      READING STUFF      ***********
//**********************************************

//!  Verify validity of current information available in the GUI
/*!
Uses check_file() to verify that the input file exists and  pegs_is_ok()
to check whether the pegs4 data file exists and to search it  for the
media supplied in the media table of the geometry information tab .
This function also checks for errors in the information inside
an input or pegs4 file and in case errors are detected, it enables the
\em view \em errors button in the \ref  page3 "general information tab".
If the geometry information is correct the \em PreviewRZ button is enabled.
The \em Execute, \em PreviewRZ and \em Print buttons
are accordingly enabled/disabled.
*/
void inputRZImpl::checkErrors( const QString& fun )
{
    checkErrors();

//qt3to4 -- BW
//   cout << "Called from " << fun << endl;
    cout << "Called from " << fun.toStdString() << endl;

}

void inputRZImpl::checkErrors()
{

    checkExecutionAbility();

    checkConfigLib();

    checkPreviewRZ();

    checkPrintAbility();

    caught_errors();
}

void inputRZImpl::checkConfigLib() {
    QString egsconf = ((CONFcomboBox->currentText()).lastIndexOf(QDir::separator())<0)?
                      ironIt( HEN_HOUSE + QDir::separator() +
                              (QString)"specs"  + QDir::separator() +
                              CONFcomboBox->currentText() ):
                      CONFcomboBox->currentText();
    confErrors = QString();
    if (fileExists(egsconf)) {
        updateConfiguration( egsconf );
        checkExecutionAbility();
        checkCompilationAbility();
        checkPreviewRZ();
        checkPrintAbility();

        /*    if ( ! configLibExists() ){
              ConfigurationButton->setEnabled( false );
            }
            else{
              ConfigurationButton->setEnabled( true );
            }*/
        caught_errors();
    }
}


void inputRZImpl::checkCompilationAbility() {

    //qt3to4 -- BW
    //char s = QDir::separator();
    char s = QDir::separator().toAscii();

    QString missing_files = QString();

    if (!check_file( HEN_HOUSE + s + "makefiles" + s + "standard_makefile" ) )
        missing_files += ironIt( HEN_HOUSE + s + "makefiles" + s + "standard_makefile<br>");
    if (!check_file( EGS_HOME + s + usercodename + s + "Makefile" ) )
        missing_files += ironIt(  EGS_HOME + s + usercodename + s + "Makefile<br>" );
    if (!check_file( EGS_HOME + s + usercodename + s +  usercodename + ".mortran" ) )
        missing_files += ironIt(  EGS_HOME + s + usercodename + s +  usercodename + ".mortran<br>" );
    if (!check_file( EGS_HOME + s + usercodename + s +  usercodename + ".make" ) )
        missing_files += ironIt(  EGS_HOME + s + usercodename + s +  usercodename + ".make<br>" );

    if ( missing_files.isEmpty() )
        compileButton->setEnabled(true);
    else {
        compileButton->setEnabled(false);
        missing_files =
            "<br><b>Compilation disabled since following files missing:</b><br>" +
            missing_files;
        confErrors += missing_files;
        //QMessageBox::warning ( this, "Warning", missing_files, 1, 0, 0 );
    }

    caught_errors();

}

void inputRZImpl::checkExecutionAbility() {

    if ( ((!is_pegsless && pegs_is_ok( PEGSdir + PEGSfileName ) && pegsErrors.isEmpty()) ||
            (is_pegsless && pegsless_is_ok() && pegsErrors.isEmpty())) &&
            ( openErrors.isEmpty() ) &&
            ( formErrors.isEmpty() )                         &&
            check_file( EGSdir + EGSfileName )             && // check input file or directory exists
            !EGSfileName.isEmpty()                         && // check non-blank input file name
            !getExecutable().isEmpty()                     ) {
        ExecuteButton->setEnabled( true );
    }
    else {
        ExecuteButton->setEnabled( false );
    }

    caught_errors();
}

void inputRZImpl::checkPreviewRZ() {
    previewErrors = QString();
    previewRZ_exists = fileExists( ironIt(HEN_HOUSE + "/previewRZ/previewRZ.tcl") );
    if ( ! previewRZ_exists )
        previewErrors += tr("<br><b>previewRZ</b> utility not found in the $HEN_HOUSE : ") +
                         HEN_HOUSE +
                         tr("<br> You won't be able to preview RZ geometries!!!");

    previewRZ_exists = previewRZ_exists && isTclTkInstalled();

    if ( previewRZ_exists && geoErrors.isEmpty() &&
            check_file(EGSdir + EGSfileName) && !EGSfileName.isEmpty() ) {
        PreviewRZButton->setEnabled( true );
    }
    else {
        PreviewRZButton->setEnabled( false );
    }
    caught_errors();
}

bool inputRZImpl::isTclTkInstalled() {
#ifdef WIN32
    QStringList wish = find_programs_in_system(QStringList("wish.exe"),*(";"));
    if ( wish.count() > 0 && wish.contains((QString)"wish.exe") > 0 )
#else
    QStringList wish = find_programs_in_system(QStringList("wish"),*(":"));
    if ( wish.count() > 0 && wish.contains((QString)"wish") > 0 )
#endif
        return true;
    else {
        previewErrors += tr("<br>Couldn't find <i>wish</i>. ") +
                         tr("Assuming <b>Tcl/Tk</b> is not installed.<br>")+
                         tr("You won't be able to use <b>previewRZ</b>!!!");
        return false;
    }
}


void inputRZImpl::checkPrintAbility() {
    if ( check_file(EGSdir + EGSfileName)   &&
            !EGSfileName.isEmpty() ) {
        PrintButton->setEnabled( true );
    }
    else {
        PrintButton->setEnabled( false );
        //confErrors += tr("<br>No input file for printing!");
    }
    caught_errors();
}



//! Sets input file name from argument passed at command line
/*!
When the input file name is passed trough the command line (with or without extension), this function
can be used to set the correct directory, file name and identify the user code to work with. It updates
the user code area, opens the input file and updates the input file name's combo box (both, Edit Line
and List Box). For the later I found it neccessary to temporarily disconnect the signal used in the
combo box's Edit Line to interactively detect input files while modifying the text. This is due to the
fact that updating the List Box contents in the Combo Box, also needs modifying the Edit Line.
*/
void inputRZImpl::SetInpfileName( QString inp_name )
{
    QString tmpDir = EGSdir;
    //qt3to4 -- BW
    //char s         = QDir::separator();
    char s = QDir::separator().toAscii();
    if ( !inp_name.isEmpty() ) {
        EGSfileName = ironIt( inp_name ); // may be a full path name
        QFileInfo fi( EGSfileName );
        tmpDir = ironIt( fi.absolutePath() + s );

        //cout << tmpDir << " vs. " << QDir::currentDirPath()+s << endl;
        //if (fi.absolutePath() !=  QDir::currentDirPath() ||
        if ( EGSfileName.indexOf(s) >= 0 )
            EGSfileName.remove( 0, tmpDir.length() );

        if (EGSfileName.indexOf(".egsinp") < 0)
            EGSfileName = EGSfileName + ".egsinp";


        if( tmpDir != ironIt( EGS_HOME   + s + usercodename + s) &&
                tmpDir != ironIt( HEN_HOUSE + s + usercodename + s) )
            The_Other_Area = tmpDir;

        if ( tmpDir != EGSdir) {
            //cout << tmpDir << " vs. " << EGSdir << endl;
            EGSdir = tmpDir;
            usercodename = find_usercode_name( EGSdir );
            update_from_user_area();
            egs_dir_changed = true;
        }
        else egs_dir_changed = false;

        if ( !EGSfileName.isEmpty() ) {
            open();
            checkExecutionAbility();
            checkPrintAbility();
            checkPreviewRZ();
        }
    }


}

void inputRZImpl::OpenEGSInpFile()
{
    QString tmpDir = EGSdir;
    //qt3to4 -- BW
    //char s = QDir::separator();
    char s = QDir::separator().toAscii();
    QDir d(tmpDir);
    if ( !d.exists() ) {
        tmpDir = GetCurrentDir( usercodename, EGS_HOME, HEN_HOUSE );
    }
    //qt3to4 -- BW
    //QString f = Q3FileDialog::getOpenFileName( tmpDir, "EGS input files (*.egsinp)", this );
    QString f = QFileDialog::getOpenFileName( this,"",tmpDir, "EGS input files (*.egsinp)");
    if ( !f.isEmpty() ) {
        EGSfileName = f;
        QFileInfo fi( EGSfileName );
        tmpDir = ironIt( fi.path() + s );
        EGSfileName.remove( 0, tmpDir.length() );


        if( tmpDir != ironIt( EGS_HOME   + s + usercodename + s) &&
                tmpDir != ironIt( HEN_HOUSE + s + usercodename + s) )
            The_Other_Area = tmpDir;

        if ( tmpDir != EGSdir) {
            EGSdir = tmpDir;
            usercodename = find_usercode_name( EGSdir );
            update_from_user_area();
            egs_dir_changed = true;
        }
        else egs_dir_changed = false;

        if ( !EGSfileName.isEmpty() ) {
            open();
            //checkErrors();
            checkExecutionAbility();
            checkPrintAbility();
            checkPreviewRZ();
        }
    }
}

//initiate comboboxes in column 0 of mediaTable
/*
//version below used QComboTableItems.  Use QComboBoxes instead because they offer more flexibility
void inputRZImpl::mediaTable_clicked( int row, int col) {
   if(col == 0) {//just use default line editor if not in column 0
       QString str = mediaTable->text(row,col);
       QStringList medlist=StrListToQStrList( listMedia ) ; //fill up a list of currently available media
       QComboTableItem *e = new QComboTableItem(mediaTable,medlist,false);
       mediaTable->setItem(row,col,e);
       if(!str.isNull()) e->setCurrentItem(str);
   }
}
*/

void inputRZImpl::mediaTable_clicked( int row, int col) {
    if(col == 0) {//just use default line editor if not in column 0
        //qt3to4 -- BW
        QString str;
        if(mediaTable->item(row,col)) str = mediaTable->item(row,col)->text();
        //QString str = mediaTable->text(row,col);
        QStringList medlist=StrListToQStrList( listMedia ) ; //fill up a list of currently available media
        QComboBox *e = new QComboBox;
        e->addItems(medlist);
        if(!str.isNull()) {//see if it's already in the media list
            bool found=false;
            for(int i=0; i<e->count(); i++) {
                if(str == e->itemText(i)) {
                    found=true;
                    e->setCurrentIndex(i);
                    break;
                }
            }
            if(!found) {
                e->insertItem(0,str);
                e->setCurrentIndex(0);
            }
        }
        mediaTable->setCellWidget(row,col,e);
    }
}

//protects column 0 from being editable if not already a comboBox and single clicked
void inputRZImpl::mediaTable_singleclicked( int row, int col) {
    if(col == 0) {
        QWidget *editor = mediaTable->cellWidget( row, col );
        if(!editor) {//protect any text already there
            //qt3to4 -- BW
            //QString str = mediaTable->text(row,col);
            QTableWidgetItem* w =  mediaTable->item(row,col);
            if(w) {
                QString str = w->text();
                mediaTable->setItem(row,col,new QTableWidgetItem(str));
            }
        }
    }
//if we click away from a comboBox, freeze it and just display the text
    for(int irow =0; irow < mediaTable->rowCount(); irow++) {
        if(row != irow || col !=0) {
            QWidget *editor = mediaTable->cellWidget( irow, 0 );
            if(editor) {
                if(string(editor->metaObject()->className())=="QComboBox") {
                    QComboBox* cb = (QComboBox*)editor;
                    QString str = cb->currentText();
                    mediaTable->removeCellWidget(irow,0);
                    mediaTable->setItem(irow,0,new QTableWidgetItem(str));
                }
            }
        }
    }
}

//do the same for customFFTable
void inputRZImpl::customFFTable_clicked( int row, int col) {
    if(col == 0) {//just use default line editor if not in column 0
        //qt3to4 -- BW
        QString str;
        //QString str = customFFTable->text(row,col);
        if(customFFTable->item(row,col)) str = customFFTable->item(row,col)->text();
        QStringList medlist=StrListToQStrList( listMedia ) ; //fill up a list of currently available media
        QComboBox *e = new QComboBox;
        e->addItems(medlist);
        if(!str.isNull()) {//see if it's already in the media list
            bool found=false;
            for(int i=0; i<e->count(); i++) {
                if(str == e->itemText(i)) {
                    found=true;
                    e->setCurrentIndex(i);
                    break;
                }
            }
            if(!found) {
                e->insertItem(0,str);
                e->setCurrentIndex(0);
            }
        }
        customFFTable->setCellWidget(row,col,e);
    }
}
void inputRZImpl::customFFTable_singleclicked( int row, int col) {
    if(col == 0) {
        QWidget *editor = customFFTable->cellWidget( row, col );
        if(!editor) {//protect any text already there
            //qt3to4 -- BW
            QTableWidgetItem* w =  customFFTable->item(row,col);
            if(w) {
                QString str = w->text();
                customFFTable->setItem(row,col,new QTableWidgetItem(str));
            }
            //QString str = customFFTable->text(row,col);
            //customFFTable->setItem(row,col,new Q3TableItem(customFFTable,Q3TableItem::Never,str));
        }
    }

    //if we click away from a comboBox, freeze it and just display the text
    for(int irow =0; irow < customFFTable->rowCount(); irow++) {
        if(row != irow || col !=0) {
            QWidget *editor = customFFTable->cellWidget( irow, 0 );
            if(editor) {
                if(string(editor->metaObject()->className())=="QComboBox") {
                    QComboBox* cb = (QComboBox*)editor;
                    QString str = cb->currentText();
                    customFFTable->removeCellWidget(irow,0);
                    customFFTable->setItem(irow,0,new QTableWidgetItem(str));
                }
            }
        }
    }
}


//stuff for PEGSless implementation
void inputRZImpl::GetMDfile()
{
    QString tmpDir;
    //qt3to4 -- BW
    //char s = QDir::separator();
    char s = QDir::separator().toAscii();
    //try EGS_HOME/pegs4/data, then HEN_HOUSE/pegs4/data then $HOME/pegs4/data
    tmpDir = GetCurrentDir( "pegs4/data", EGS_HOME, HEN_HOUSE );
    QDir d(tmpDir);
    //qt3to4 -- BW
    //QString f = Q3FileDialog::getOpenFileName( tmpDir, "material data file (*)", this );
    QString f = QFileDialog::getOpenFileName( this,"",tmpDir, "material data file (*)" );
    if ( !f.isEmpty() ) {
        Ppgls->matdatafile = f;
        MDFEdit->setText(Ppgls->matdatafile);
        //update list of available media
        listMedia = getPEGSLESSMedia();
        updateMediaLists();
    }
}

void inputRZImpl::GetDFfile()
{
<<<<<<< HEAD
    QString tmpDir;
    //qt3to4 -- BW
    //char s = QDir::separator();
    char s = QDir::separator().toAscii();
    //browse from HEN_HOUSE/pegs4/density_corrections
    tmpDir = ironIt(HEN_HOUSE + s + "pegs4" + s + "density_corrections" + s);
    QDir d(tmpDir);
    //qt3to4 -- BW
    //QString f = Q3FileDialog::getOpenFileName( this,"",tmpDir, "density correction file (*.density);; all files (*)");
    QString f = QFileDialog::getOpenFileName( this, "",tmpDir, "density correction file (*.density);; all files (*)");
    if ( !f.isEmpty() ) {
        //check if the user has selected a .density file from the HEN_HOUSE/pegs4/data/elements or
        //HEN_HOUSE/pegs4/data/compounds directories
        if ( (f.indexOf(tmpDir + "elements",0) >=0  || f.indexOf(tmpDir + "compounds",0) >=0 ) &&
                f.indexOf(".density",1)>=0) {
            //remove directory name
            f.remove( 0, f.lastIndexOf(s,-1)+1);
            //remove ".density" extension
            f.remove(f.indexOf(".density",1),8);
        }
        Ppgls->dffile[Ppgls->inpmedind] = f;
        DFEdit->setText(Ppgls->dffile[Ppgls->inpmedind]);
    }
=======
   QString tmpDir;
   //qt3to4 -- BW
   //char s = QDir::separator();
   char s = QDir::separator().toAscii();
   //browse from HEN_HOUSE/pegs4/density_corrections
   if(df_hen_houseRadioButton->isChecked())
   tmpDir = ironIt(HEN_HOUSE + s + "pegs4" + s + "density_corrections" + s);
   else
   tmpDir = ironIt(EGS_HOME + s + "pegs4" + s + "density_corrections" + s);
   if (!QDir(tmpDir).exists()) tmpDir.chop(20);
   QDir d(tmpDir); 
   //qt3to4 -- BW
   //QString f = Q3FileDialog::getOpenFileName( this,"",tmpDir, "density correction file (*.density);; all files (*)");
   QString f = QFileDialog::getOpenFileName(
               this, "",tmpDir,
               "density correction file (*.density);; all files (*)");
   if ( !f.isEmpty() ) {
      //check if the user has selected a .density file from the HEN_HOUSE/pegs4/data/elements or
      //HEN_HOUSE/pegs4/data/compounds directories
      if ( (f.indexOf(tmpDir + "elements",0) >=0  || f.indexOf(tmpDir + "compounds",0) >=0 ) &&
           f.indexOf(".density",1)>=0) {
         //keep entire filename
         //remove directory name
         //f.remove( 0, f.lastIndexOf(s,-1)+1);
         //remove ".density" extension
         //f.remove(f.indexOf(".density",1),8);
      }
      int ind=inpmediumComboBox->currentIndex();
      Ppgls->inpmedind=ind;
      Ppgls->dffile[Ppgls->inpmedind] = f;
      DFEdit->setText(Ppgls->dffile[Ppgls->inpmedind]);
   }
>>>>>>> acb23654
}

void inputRZImpl::set_table_header_noa()
{
    //qt3to4 -- BW
    pz_or_rhozTable->setHorizontalHeaderItem(1,new QTableWidgetItem("no. of atoms"));
}

void inputRZImpl::set_table_header_pbw()
{
    //qt3to4 -- BW
    //pz_or_rhozTable->horizontalHeader()->setLabel(1,"mass fractions");
    pz_or_rhozTable->setHorizontalHeaderItem(1,new QTableWidgetItem("mass fractions"));
}

v_string inputRZImpl::getPEGSLESSMedia( )
{
    v_string lmed1,lmed2;
    lmed1.push_back( "NO MEDIA DEFINED" );

    QString fname = Ppgls->matdatafile;

    if(fname != "") {

        QFile f( fname );
        if ( f.open( QIODevice::ReadOnly ) ) {

            //qt3to4 -- BW
            //Q3TextStream ts( &f );
            QTextStream ts( &f );
            QString     t;
            int         i;

            do {
                t = ts.readLine();
                i = t.indexOf( "MEDIUM=", 0, Qt::CaseInsensitive );
                if ( i > -1 ) { //found medium
                    t.simplified();
                    t.remove( 0, i + 7 );
                    t.trimmed();
                    lmed2.push_back( t.toStdString() );
                }
                //qt3to4 -- BW
                //} while ( !ts.eof() );
            } while ( !ts.atEnd() );

            f.close();
        }
    }

    //now add media to be specified in .egsinp file if there are no
    //duplicates with those in medium file

    int k;
    for (int i=0; i<Ppgls->ninpmedia; i++) {
        k=0;
        for (int j=0; j<lmed2.size(); j++) {
            //qt3to4 -- BW
            // if(Ppgls->inpmedium[i]==lmed2[j]) break;
            if(Ppgls->inpmedium[i]==QString::fromStdString(lmed2[j])) break;
            k++;
        }
        //qt3to4 -- BW
        //if(k==lmed2.size()) lmed2.push_back(Ppgls->inpmedium[i]);
        if(k==lmed2.size()) lmed2.push_back(Ppgls->inpmedium[i].toStdString());
    }

    if ( !lmed2.empty() ) return lmed2;
    return lmed1;

}

bool inputRZImpl::pegsless_is_ok()
{

    pegsErrors = "";
    v_string med;

    if (!cavityRadioButton->isChecked())
        med = getMediaFromTable();
    else {
        //MCAVInputs* EGScav = GetCAV();
        med.push_back(wallmaterialComboBox->currentText().toStdString());
        //qt3to4 -- BW
        //if (EGScav->electr_rad > 0.0)
        if (electradEdit->text().toFloat() > 0.0)
            med.push_back(electrmatComboBox->currentText().toStdString());
    }

    med = del_element( med, string("VACUUM"));

    bool PegslessOk = true;
    QString error = "Following media have not been defined:<br>";

    if(Ppgls->matdatafile!="") {

        QFile f1( Ppgls->matdatafile);
        if ( !f1.open( QIODevice::ReadOnly ) ) {
            pegsErrors += "<b>Could not open material data file:</b><br><i>" + Ppgls->matdatafile +
                          "</i><br>";
            return false;
        }
        //qt3to4 -- BW
        //Q3TextStream ts( &f1 );
        QTextStream ts( &f1 );

        std::vector<string>::iterator iter(med.begin());
        QString t;
        while ( iter != med.end() ) {
            bool found = false;
            QString strmed = (*iter).c_str();
            QString strsought1 = "MEDIUM=";
            QString strsought2 = strmed;
            do {
                t = ts.readLine();
                int i = t.indexOf( strsought1, 0, Qt::CaseInsensitive );
                int j = t.indexOf(strsought2, 0 );
                if ( i > -1 && j > i) {
                    found = true;
                    break;
                }
                //qt3to4 -- BW
                //} while ( !ts.eof() );
            } while ( !ts.atEnd() );

            if (!found) {//check media defined in input file
                for (int i=0; i<Ppgls->ninpmedia; i++) {
                    if(strmed==Ppgls->inpmedium[i]) {
                        found=true;
                        break;
                    }
                }
            }
            error += (*iter).c_str() + QString("<br>");
            f1.close();
            f1.open(QIODevice::ReadOnly);
            iter++;
            PegslessOk = PegslessOk && found;
        }

        f1.close();
    }  else {

        //look through media defined in .egsinp file

        std::vector<string>::iterator iter(med.begin());
        while ( iter != med.end() ) {
            bool found = false;
            QString strmed = (*iter).c_str();
            for (int i=0; i<Ppgls->ninpmedia; i++) {
                if(strmed==Ppgls->inpmedium[i]) {
                    found=true;
                    break;
                }
            }
            error += (*iter).c_str() + QString("<br>");
            iter++;
            PegslessOk=PegslessOk && found;
        }
    }

    error += "<i>Please, define media in .egsinp file or select the correct material data file <br>";
    error += "in order to be able to run the user code !!!</i><br>";

    if ( !PegslessOk ) pegsErrors += error ;

    return PegslessOk;
}


void inputRZImpl::updateMediaLists()
{
//not really specific to PEGSLESS implementation
//but wanted to avoid typing this over and over
    QString tmpText;
    tmpText = wallmaterialComboBox->currentText();
    wallmaterialComboBox->clear();
    wallmaterialComboBox->addItems( StrListToQStrList( listMedia ) );
    wallmaterialComboBox->setEditText ( tmpText );

    tmpText = electrmatComboBox->currentText();
    electrmatComboBox->clear();
    electrmatComboBox->addItems( StrListToQStrList( listMedia ) );
    electrmatComboBox->setEditText ( tmpText );

    reset_mediaTable();
    reset_customFFTable();

    checkExecutionAbility(); //put this in here for now
}

void inputRZImpl::enable_gaspEdit()
{
//enable gaspEdit edit box if isGasCheckBox is checked
//disable it if it is unchecked
    if (isGasCheckBox->isChecked()) {
        gaspLabel->setEnabled( true );
        gaspEdit->setEnabled( true );
        gaspUnits->setEnabled( true );
    }
    else {
        gaspLabel->setEnabled( false );
        gaspEdit->setEnabled( false );
        gaspUnits->setEnabled( false );
    }
}
//end stuff for PEGSless implementation

/*----------------------------------------------------------------------------
  Opens a file open dialog box on the location PEGSdir is pointing to.
  If this location does not exists, it looks for EGS_HOME/pegs4/data,
  HEN_HOUSE/pegs4/data and if these aren't found either, it starts on $HOME

  Once a PEGS4 file was selected, the location is stripped from the name and
  used to update PEGSdir if it changed.

 Right now, one only sees the file name without the path. Maybe I should
 change this.

 This is not totally satisfactory ...

------------------------------------------------------------------------------*/
void inputRZImpl::GetPEGSfile()
{
    QString tmpDir = PEGSdir;
    //qt3to4 -- BW
    //char s = QDir::separator();
    char s = QDir::separator().toAscii();
    QDir d(tmpDir);
    if ( !d.exists() ) {
        tmpDir = GetCurrentDir( "pegs4/data", EGS_HOME, HEN_HOUSE );
    }
    //qt3to4 -- BW
    //QString f = Q3FileDialog::getOpenFileName( tmpDir, "PEGS data files (*.pegs4dat)", this );
    QString f = QFileDialog::getOpenFileName( this,"",tmpDir, "PEGS data files (*.pegs4dat)" );
    if ( !f.isEmpty() ) {
        PEGSfileName = f;
        QFileInfo fi( PEGSfileName );
        tmpDir = fi.path() + s;
        PEGSfileName.remove( 0, tmpDir.length() );

        if ( tmpDir != ironIt(HEN_HOUSE + s + (QString)"pegs4" + s + "data" + s)  &&
                tmpDir != ironIt(EGS_HOME    + s + (QString)"pegs4" + s + "data" + s )  )
            The_Other_PEGS = tmpDir;

        if ( tmpDir != PEGSdir) {
            PEGSdir = tmpDir;
            pegs_dir_changed = true;
        }
        else  pegs_dir_changed = false;

        if ( !PEGSfileName.isNull() ) {

            //checkErrors();
            checkExecutionAbility();

            pegs4ComboBox->setEditText ( PEGSfileName );
            Add_New_Item( PEGSfileName.toLatin1().data(), pegs4ComboBox );

            listMedia	 = getPEGSMedia( PEGSdir + PEGSfileName );

            update_from_data_area();

        }
    }

}

void inputRZImpl::getCONFFile()
{
    QString d = ironIt(HEN_HOUSE        + QDir::separator() +
                       QString("specs") + QDir::separator() );
    //qt3to4 -- BW
    QString f = ironIt(
                    //Q3FileDialog::getOpenFileName( d,
                    QFileDialog::getOpenFileName( this,"",d,
                            "configuration files (*.conf)")
                );
    if (!f.isEmpty()) {
        f.remove(0, 1+ ironIt(f).lastIndexOf( QDir::separator()) );
        CONFcomboBox->setEditText(f);
    }
}


void inputRZImpl::GetSPECfile()
{
    //qt3to4 -- BW
    //Q3FileDialog* fd = new Q3FileDialog(SPECdir, QString::null, this);
    QFileDialog* fd = new QFileDialog(this,"",SPECdir, QString());
    fd->setFilter( "SPEC files (*.spectrum *.ensrc)" );
    QString f;
    QStringList flst;
    if ( fd->exec() == QDialog::Accepted )
        flst = fd->selectedFiles();
    if(!flst.isEmpty())  f=flst[0];


    if ( !f.isEmpty() ) {
        QString spe_file = f;
        QFileInfo fi( spe_file );
        SPECdir = ironIt(fi.path() + "/");
        spe_file.remove( 0, SPECdir.length() );

        if ( !spe_file.isNull() ) {
            specfnameComboBox->setEditText ( spe_file );
            Add_New_Item( spe_file.toLatin1().data(), specfnameComboBox );
        }
    }

    update_files( SPECdir, specfnameComboBox, "*.spectrum *.ensrc" );

}

void inputRZImpl::GetRDISTfile()
{
    RDISTdir = GetCurrentDir( usercodename, EGS_HOME, HEN_HOUSE );
    QString f = QFileDialog::getOpenFileName( this,"",RDISTdir, QString());
    if ( !f.isEmpty() ) {
        QString dist_file = f;
        QFileInfo fi( dist_file );
        RDISTdir = fi.path() + "/";
        dist_file.remove( 0, RDISTdir.length() );

        if ( !dist_file.isNull() ) {
            raddistfnameComboBox->setEditText ( dist_file );
            Add_New_Item( dist_file.toLatin1().data(), raddistfnameComboBox );
        }
    }

    update_files( RDISTdir, raddistfnameComboBox, "*.*" );

}

void inputRZImpl::GetPHSPfile()
{
    PHSPdir  = PHSPdir.isEmpty()? GetCurrentDir( "", EGS_HOME, HEN_HOUSE ):PHSPdir;
    QString f = QFileDialog::getOpenFileName( this,"",PHSPdir,
                "Phase-space files (*.egsphsp1 *.IAEAphsp);;Any files (*)");
    //QString f = QFileDialog::getOpenFileName( PHSPdir, QString::null, this );
    if ( !f.isEmpty() ) {
        QString phsp_file = f;
        QFileInfo fi( phsp_file );
        PHSPdir = fi.path() + "/";
        phsp_file.remove( 0, PHSPdir.length() );

        if ( !phsp_file.isNull() ) {
            phasespaceComboBox->setEditText ( phsp_file );
            Add_New_Item( phsp_file.toLatin1().data(), phasespaceComboBox );
        }
    }
    update_files( PHSPdir, phasespaceComboBox, "*.egsphsp1 *.IAEAphsp" );
}

void inputRZImpl::open()
{   // input values from a file. If a value is not found,
// previous (default) defined value is used instead.

    std::ifstream inp;
    inp.open( (EGSdir + EGSfileName).toLatin1().data() );
    if (false == inp.is_open()) {
        QString error = "<b>Input file </b><i>" + EGSdir +
                        EGSfileName  + "</i> not found.<br>";
        openErrors = error;
        QMessageBox::warning ( this, "Beware", error, 1, 0, 0 );
        return;
    }

    openErrors = "";
    geoErrors  = "";

    usercode = GetUserCode();

    MInputRZ* Input =  new MInputRZ;
    Input->SetUserCode( usercode );
    inp >> Input;

    //if ( !Input->errors.isEmpty() )
    if ( Input->gotErrors() ) {
        openErrors = QString(WARNING_DEFAULTS) + Input->getErrors() +
                     openErrors;
    }
    geoErrors  = Input->getGEOErrors();

    UpDateInputRZForm( Input );
    inp.close();

    //delete Input;
    zap(Input);

}

//!  Check that the pegs4 data file \em fname exists and that
//  there is information about the media defined in the GUI.
/*!
This function verifies that the pegs4 data file \em fname exists.
If it does not exist,it returns a \em false value and
if it does exist, it returns a \em true value and the file is searched
for the media defined in the media table of the
geometry information tab.
*/
bool inputRZImpl::pegs_is_ok( QString fname )
{

    pegsErrors = "";

    v_string med;
    if (!cavityRadioButton->isChecked())
        med = getMediaFromTable();
    else {
        //MCAVInputs* EGScav = GetCAV();
        med.push_back(wallmaterialComboBox->currentText().toStdString());
        //qt3to4 -- BW
        //if (EGScav->electr_rad > 0.0)
        if (electradEdit->text().toFloat() > 0.0)
            med.push_back(electrmatComboBox->currentText().toStdString());
    }

    med = del_element( med, string("VACUUM"));

    bool PegsOk = true;
    QString error =  "<b>Selected pegs4 data file:</b><br><i>" + fname +
                     "</i><br>";
    error += "Following media were not found in pegs4 data file:<br>";

    QFile f1( fname );
    if ( !f1.open( QIODevice::ReadOnly ) ) {
        pegsErrors += "<b>Could not open pegs4 data file:</b><br><i>" + fname +
                      "</i><br>";
        return false;
    }
    //qt3to4 -- BW
    //Q3TextStream ts( &f1 );
    QTextStream ts( &f1 );

    int step_number = med.size();
    //qt3to4 -- BW
    //Q3ProgressDialog* dialog = new Q3ProgressDialog("Checking existing media...",
    //                                              "Cancel", step_number,
    //                                              this, "progress", true);
    QProgressDialog* dialog = new QProgressDialog("Checking existing media...","Cancel",0,step_number);
    dialog->setValue(0);
    dialog->setMinimumDuration( 0 );

    std::vector<string>::iterator iter(med.begin());
    int progress_count = 0;
    QString t;
    while ( iter != med.end() ) {
        progress_count++;
        qApp->processEvents();
        if ( dialog->wasCanceled() )
            return false;
        bool found = false;
        QString strmed = (*iter).c_str();
        QString strsought = "MEDIUM=" + strmed + " ";
        do {
            t = ts.readLine();
            int i = t.indexOf( strsought, 0, Qt::CaseSensitive );
            if ( i > -1 ) {
                found = true;
                break;
            }
            //qt3to4 -- BW
            //} while ( !ts.eof() );
        } while ( !ts.atEnd() );

        if (!found) error += (*iter).c_str() + QString("<br>");
        f1.close();
        f1.open(QIODevice::ReadOnly);
        PegsOk = PegsOk && found;
        iter++;
        dialog->setValue( progress_count );
    }

    f1.close();
    zap(dialog);

    error += "<i>Please, correct media names or get the right pegs4 file <br>";
    error += "in order to be able to run the user code !!!</i><br>";

    if ( !PegsOk ) pegsErrors += error ;

    return PegsOk;
}

UserCodeType inputRZImpl::GetUserCode()
{

    QString t;
    int i = -1;
    //UserCodeType usr = cavrznrc;
    //UserCodeType usr = dosrznrc;
    UserCodeType usr = usercode;

    QFile f1( EGSdir + EGSfileName );
    if ( !f1.open( QIODevice::ReadOnly ) ) {
        openErrors += "<b>Error reading file</b><i>" +
                      EGSdir + EGSfileName +
                      "</i> doesn't exist !!!<br>";
        return usr;
    }
    //qt3to4 -- BW
    //Q3TextStream ts( &f1 );
    QTextStream ts( &f1 );

    do { // while blank or comment line
        t = ts.readLine();
        i = t.indexOf( "cavity",0,Qt::CaseInsensitive );
        if ( i > -1 ) {
            usr = cavrznrc;
            break;
        }
        i = t.indexOf( "spr output",0,Qt::CaseInsensitive  );
        if ( i > -1 ) {
            usr = sprrznrc;
            break;
        }
        i = t.indexOf( "dose zbound",0,Qt::CaseInsensitive );
        if ( i > -1 ) {
            usr = dosrznrc;
            break;
        }
        i = t.indexOf( "print fluence spectra",0,Qt::CaseInsensitive );
        if ( i > -1 ) {
            usr = flurznrc;
            break;
        }
        //qt3to4 -- BW
        //}while ( i == -1 && !ts.eof() );
    } while ( i == -1 && !ts.atEnd() );

    if ( i == -1 ) {
        //QString error = WARNING_USER;
        //QMessageBox::warning ( this, "Attention!", error, 1, 0, 0 );
        openErrors += "<b>Couldn't guess user code from </b><i>" +
                      EGSdir + EGSfileName + "<br>";
        //openErrors += "</i><br><b>using CAVRZNRC as default !!!</b><br>";
        //openErrors += "</i><br><b>using DOSRZNRC as default !!!</b><br>";
    }
    f1.close();
    return usr;
}

v_string inputRZImpl::getPEGSMedia( const QString& fname )
{
    v_string lmed1;
    lmed1.push_back( "NO MEDIUM" );

    QFile f( fname );
    if ( !f.open( QIODevice::ReadOnly ) ) {
        return lmed1;
    }

    //qt3to4 -- BW
    //Q3TextStream ts( &f );
    QTextStream ts( &f );
    QString     t;
    v_string    lmed2;
    int         i;

    do {
        t = ts.readLine();
        i = t.indexOf( "MEDIUM=", 0 );
        if ( i > -1 ) { //found medium
            //cout << t.toStdString() << endl;
            //cout << "MEDIUM starts at " << i << endl;
            t.simplified();
            t.remove( 0, i + 7 );
            //cout << t << endl;

            i = t.indexOf( " ", 0 );
            if ( i > -1 ) { //found medium
                //cout << "STERNCID starts at " << i << endl;
                t.truncate( i );
                t.trimmed();
                //cout << t << endl;
                lmed2.push_back( t.toStdString() );
            }
        }
        //qt3to4 -- BW
        //} while ( !ts.eof() );
    } while ( !ts.atEnd() );

    f.close();

    if ( !lmed2.empty() ) return lmed2;
    return lmed1;

}<|MERGE_RESOLUTION|>--- conflicted
+++ resolved
@@ -768,31 +768,6 @@
 
 void inputRZImpl::GetDFfile()
 {
-<<<<<<< HEAD
-    QString tmpDir;
-    //qt3to4 -- BW
-    //char s = QDir::separator();
-    char s = QDir::separator().toAscii();
-    //browse from HEN_HOUSE/pegs4/density_corrections
-    tmpDir = ironIt(HEN_HOUSE + s + "pegs4" + s + "density_corrections" + s);
-    QDir d(tmpDir);
-    //qt3to4 -- BW
-    //QString f = Q3FileDialog::getOpenFileName( this,"",tmpDir, "density correction file (*.density);; all files (*)");
-    QString f = QFileDialog::getOpenFileName( this, "",tmpDir, "density correction file (*.density);; all files (*)");
-    if ( !f.isEmpty() ) {
-        //check if the user has selected a .density file from the HEN_HOUSE/pegs4/data/elements or
-        //HEN_HOUSE/pegs4/data/compounds directories
-        if ( (f.indexOf(tmpDir + "elements",0) >=0  || f.indexOf(tmpDir + "compounds",0) >=0 ) &&
-                f.indexOf(".density",1)>=0) {
-            //remove directory name
-            f.remove( 0, f.lastIndexOf(s,-1)+1);
-            //remove ".density" extension
-            f.remove(f.indexOf(".density",1),8);
-        }
-        Ppgls->dffile[Ppgls->inpmedind] = f;
-        DFEdit->setText(Ppgls->dffile[Ppgls->inpmedind]);
-    }
-=======
    QString tmpDir;
    //qt3to4 -- BW
    //char s = QDir::separator();
@@ -803,7 +778,7 @@
    else
    tmpDir = ironIt(EGS_HOME + s + "pegs4" + s + "density_corrections" + s);
    if (!QDir(tmpDir).exists()) tmpDir.chop(20);
-   QDir d(tmpDir); 
+   QDir d(tmpDir);
    //qt3to4 -- BW
    //QString f = Q3FileDialog::getOpenFileName( this,"",tmpDir, "density correction file (*.density);; all files (*)");
    QString f = QFileDialog::getOpenFileName(
@@ -825,7 +800,6 @@
       Ppgls->dffile[Ppgls->inpmedind] = f;
       DFEdit->setText(Ppgls->dffile[Ppgls->inpmedind]);
    }
->>>>>>> acb23654
 }
 
 void inputRZImpl::set_table_header_noa()
