--- conflicted
+++ resolved
@@ -67,117 +67,6 @@
 
 std::ifstream & operator >> ( std::ifstream & in, PEGSLESSInputs*  rPEGSLESS )
 {
-<<<<<<< HEAD
-    std::vector<string> codes,med_delims;
-    codes.push_back("AE");
-    codes.push_back("UE");
-    codes.push_back("AP");
-    codes.push_back("UP");
-    codes.push_back("material data file");
-    med_delims.push_back(":start");
-    med_delims.push_back(":stop");
-
-    //possible inputs for media in .egsinp file
-    std::vector<string> codes1;
-    codes1.push_back("elements");
-    codes1.push_back("no. of atoms");
-    codes1.push_back("mass fractions");
-    codes1.push_back("rho");
-    codes1.push_back("stopping powers");
-    codes1.push_back("bremsstrahlung correction");
-    codes1.push_back("gas pressure");
-    codes1.push_back("density correction file");
-    codes1.push_back("sterncid");
-
-    DE_Parser *p = new DE_Parser(codes,0,"media definition", in, false);
-
-    rPEGSLESS->AE         = getIt( codes[0] , "", rPEGSLESS->errors, p );
-    rPEGSLESS->UE         = getIt( codes[1] , "", rPEGSLESS->errors, p );
-    rPEGSLESS->AP         = getIt( codes[2] ,"", rPEGSLESS->errors, p );
-    rPEGSLESS->UP        = getIt( codes[3] ,"", rPEGSLESS->errors, p );
-    rPEGSLESS->matdatafile         = getIt( codes[4] ,"", rPEGSLESS->errors, p );
-
-    //now search for media defined in the .egsinp file
-    //set multiple entries to true to allow for multiple media defined
-    DE_Parser *p2 = new DE_Parser(med_delims,0,"media definition", in, true);
-
-    bool loop=true;
-    while (loop) {
-
-        //qt3to4 -- BW
-        //string temp_start = getIt( codes[5] ,"", rPEGSLESS->errors, p );
-        //string temp_stop = getIt( codes[6] ,"", rPEGSLESS->errors, p );
-        string temp_start = getIt( med_delims[0] ,"", rPEGSLESS->errors, p2 ).toStdString();
-        string temp_stop = getIt( med_delims[1] ,"", rPEGSLESS->errors, p2 ).toStdString();
-        //now strip trailing : off the strings and compare
-
-        if(temp_start=="") break;
-
-        for(int i=temp_start.size(); i>-1; i--) {
-            if (temp_start[i]==':') {
-                temp_start.erase(i,1);
-                break;
-            }
-        }
-        for(int i=temp_stop.size(); i>-1; i--) {
-            if (temp_stop[i]==':') {
-                temp_stop.erase(i,1);
-                break;
-            }
-        }
-
-        if(temp_start==temp_stop) {
-            //look for inputs for this medium
-
-            rPEGSLESS->ninpmedia++;
-            int tempint = rPEGSLESS->ninpmedia-1;
-            //qt3to4 -- BW
-            //rPEGSLESS->inpmedium[tempint]=temp_start;
-            rPEGSLESS->inpmedium[tempint]=QString::fromStdString(temp_start);
-
-            //get a new block of the input file using new delimiters
-
-            char temp_delim[120];//note this defines a max. length for medium name of 120 chars
-            strcpy(temp_delim,temp_start.c_str());
-
-            DE_Parser *p1 = new DE_Parser(codes1,0,temp_delim, in, false);
-
-            //define defaults
-
-            rPEGSLESS->elements[tempint].push_back("");
-            rPEGSLESS->pz_or_rhoz[tempint].push_back("");
-            rPEGSLESS->spec_by_pz[tempint]=true;
-            rPEGSLESS->isgas[tempint]=false;
-
-            rPEGSLESS->elements[tempint]=getThemAll( codes1[0] , rPEGSLESS->elements[tempint], rPEGSLESS->errors, p1 );
-
-            if(rPEGSLESS->elements[tempint][0]!="") {
-                //see if composition defined
-                rPEGSLESS->nelements[tempint]=rPEGSLESS->elements[tempint].size();
-                rPEGSLESS->pz_or_rhoz[tempint]=getThemAll( codes1[1] , rPEGSLESS->pz_or_rhoz[tempint], rPEGSLESS->errors, p1 );
-                if(rPEGSLESS->pz_or_rhoz[tempint][0]=="") {
-                    rPEGSLESS->pz_or_rhoz[tempint]=getThemAll( codes1[2] , rPEGSLESS->pz_or_rhoz[tempint], rPEGSLESS->errors, p1 );
-                    if(rPEGSLESS->pz_or_rhoz[tempint][0]!="") rPEGSLESS->spec_by_pz[tempint]=false;
-                }
-            }
-
-            rPEGSLESS->rho[tempint]=getIt( codes1[3] , "", rPEGSLESS->errors, p1 );
-            rPEGSLESS->spr[tempint]=getIt( codes1[4] , "restricted total", rPEGSLESS->errors, p1 );
-            rPEGSLESS->bc[tempint]=getIt( codes1[5] , "KM", rPEGSLESS->errors, p1 );
-            rPEGSLESS->gasp[tempint]=getIt( codes1[6] , "", rPEGSLESS->errors, p1 );
-            if(rPEGSLESS->gasp[tempint]!="" && rPEGSLESS->gasp[tempint].toFloat()>0.0) rPEGSLESS->isgas[tempint]=true;
-            rPEGSLESS->dffile[tempint]=getIt( codes1[7] , "", rPEGSLESS->errors, p1 );
-            rPEGSLESS->sterncid[tempint]=getIt( codes1[8] , "", rPEGSLESS->errors, p1 );
-
-        }
-
-    }
-
-    rPEGSLESS->errors = QString::null;
-    delete p;
-
-    return in;
-=======
   std::vector<string> codes,med_delims;
   codes.push_back("AE");
   codes.push_back("UE");
@@ -271,7 +160,7 @@
            if(rPEGSLESS->pz_or_rhoz[tempint][0]!="") rPEGSLESS->spec_by_pz[tempint]=false;
          }
        }
-    
+
        rPEGSLESS->rho[tempint]=getIt( codes1[3] , "", rPEGSLESS->errors, p1 );
        rPEGSLESS->spr[tempint]=getIt( codes1[4] , "restricted total", rPEGSLESS->errors, p1 );
        rPEGSLESS->bc[tempint]=getIt( codes1[5] , "KM", rPEGSLESS->errors, p1 );
@@ -288,7 +177,6 @@
   delete p;
 
   return in;
->>>>>>> acb23654
 }
 
 /*
@@ -342,48 +230,6 @@
 QTextStream & operator << ( QTextStream & t, PEGSLESSInputs * rPEGSLESS )
 {
 
-<<<<<<< HEAD
-    print_delimeter( "start" , "media definition", t);
-
-
-    if(rPEGSLESS->AE!="") t << "AE= " << rPEGSLESS->AE << "\n";
-    if(rPEGSLESS->UE!="") t << "UE= " << rPEGSLESS->UE << "\n";
-    if(rPEGSLESS->AP!="") t << "AP= " << rPEGSLESS->AP << "\n";
-    if(rPEGSLESS->UP!="") t << "UP= " << rPEGSLESS->UP << "\n" ;
-    if(rPEGSLESS->matdatafile !="") t << "material data file= " << rPEGSLESS->matdatafile << "\n";
-
-    t << "\n";
-
-    for (int i=0; i<rPEGSLESS->ninpmedia; i++) {
-        t << ":start " << rPEGSLESS->inpmedium[i] << ":\n";
-        for(int j=0; j<rPEGSLESS->nelements[i]; j++) {
-            if(j==0) t << "elements= ";
-            t << rPEGSLESS->elements[i][j];
-            if(j<rPEGSLESS->nelements[i]-1) t << ",";
-            else t << "\n";
-        }
-        for(int j=0; j<rPEGSLESS->nelements[i]; j++) {
-            if(j==0) {
-                if(!rPEGSLESS->spec_by_pz[i]) t << "mass fractions= ";
-                else t << "no. of atoms= ";
-            }
-            t << rPEGSLESS->pz_or_rhoz[i][j];
-            if(j<rPEGSLESS->nelements[i]-1) t << ",";
-            else t << "\n";
-        }
-        if(rPEGSLESS->rho[i]!="") t << "rho= " << rPEGSLESS->rho[i] << "\n";
-        if(rPEGSLESS->spr[i]!="") t << "stopping powers= " << rPEGSLESS->spr[i] << "\n";
-        if(rPEGSLESS->bc[i]!="") t << "bremsstrahlung correction= " << rPEGSLESS->bc[i] << "\n";
-        if(rPEGSLESS->gasp[i]!="" && rPEGSLESS->gasp[i].toFloat()>0.0 && rPEGSLESS->isgas[i]) t << "gas pressure= " << rPEGSLESS->gasp[i] << "\n";
-        if(rPEGSLESS->dffile[i]!="") t << "density correction file= " << rPEGSLESS->dffile[i] << "\n";
-        if(rPEGSLESS->sterncid[i]!="") t << "sterncid= " << rPEGSLESS->sterncid[i] << "\n";
-        t << ":stop " << rPEGSLESS->inpmedium[i] << ":\n\n";
-    }
-
-    print_delimeter( "stop" , "media definition", t);
-
-    return t;
-=======
   print_delimeter( "start" , "media definition", t);
 
 
@@ -421,7 +267,7 @@
           }
           t << i_pz_or_rhoz;
        }
-       else t << fl_pz_or_rhoz; 
+       else t << fl_pz_or_rhoz;
        if(j<rPEGSLESS->nelements[i]-1) t << ",";
        else t << "\n";
      }
@@ -437,5 +283,4 @@
   print_delimeter( "stop" , "media definition", t);
 
   return t;
->>>>>>> acb23654
 }