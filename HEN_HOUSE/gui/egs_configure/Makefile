--- conflicted
+++ resolved
@@ -47,13 +47,7 @@
 clean: Makefile_$(my_machine)
 	$(gui_make) -f Makefile_$(my_machine) my_machine=$(my_machine) clean
 
-<<<<<<< HEAD
-realclean: clean 
-	rm Makefile_*$(my_machine)
- 
-=======
 realclean: clean
 	rm Makefile_*$(my_machine)
 
->>>>>>> acb23654
 .PHONY: all clean